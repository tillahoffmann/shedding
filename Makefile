--- conflicted
+++ resolved
@@ -33,9 +33,6 @@
 pypolychord : PolyChordLite
 	cd PolyChordLite \
 		&& make MPI=0 libchord.so \
-<<<<<<< HEAD
-		&& python setup.py --no-mpi install
-=======
 		&& python setup.py --no-mpi install
 
 # Function to get parts of a string split by a dash
@@ -57,5 +54,4 @@
 $(TARGETS) : workspace/%/chain.txt : polychord-sampling.ipynb
 	ARGS="--seed=$(call wordd,$*,3) ${INFLATED_$(call wordd,$*,2)} --nlive-factor=10 --nrepeat-factor=3 $(call wordd,$*,1) workspace/$*" \
 		jupyter-nbconvert --execute --allow-errors --ExecuteProcessor.timeout=-1 \
-		--output-dir=workspace/$* --to=html $<
->>>>>>> d1afedc7
+		--output-dir=workspace/$* --to=html $<